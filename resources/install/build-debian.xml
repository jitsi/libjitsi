--- conflicted
+++ resolved
@@ -1,7 +1,6 @@
 <project name="libjitsi-debian" basedir=".">
 
     <property name="tmp" value="tmp"/>
-    <property name="sdes4j" value="sdes4j-r1.1.3"/>
 
     <!-- The target that is called just after clean and before building. Will
     prepare all sources in ${tmp} folder. Expects ../fmj, ../ice4j,
@@ -81,8 +80,6 @@
         <!-- sdes -->
         <unzip src="../libsrc/sdes4j.zip"
                dest="${tmp}/libjitsi/lib/src/"/>
-<<<<<<< HEAD
-=======
         <path id="sdes_name">
             <dirset dir="${tmp}/libjitsi/lib/src/">
                 <include name="sdes4j-*"/>
@@ -91,7 +88,6 @@
         <property name="sdes-pkg-name" refid="sdes_name" />
         <echo message="renaming ${sdes-pkg-name} to ${tmp}/libjitsi/lib/src/sdes4j" />
         <move file="${sdes-pkg-name}" tofile="${tmp}/libjitsi/lib/src/sdes4j" />
->>>>>>> 3fbf68af
 
         <!-- fmj
         svn checkout http://svn.code.sf.net/p/fmj/code/fmj fmj
@@ -205,7 +201,7 @@
             <fileset dir="lib/src/zrtp4j/lib">
                 <include name="*"/>
             </fileset>
-            <fileset dir="lib/src/${sdes4j}/lib">
+            <fileset dir="lib/src/sdes4j/lib">
                 <include name="*"/>
             </fileset>
             <fileset dir="lib/src/jsip/lib">
@@ -225,16 +221,11 @@
 
         <ant dir="lib/src/jitsi-lgpl-dependencies"
              inheritAll="false"
-<<<<<<< HEAD
              target="clean" />
         <ant dir="lib/src/ice4j"
              inheritAll="false"
              target="clean"/>
-        <exec   dir="lib/src/${sdes4j}"
-=======
-             target="clean"/>
         <exec   dir="lib/src/sdes4j"
->>>>>>> 3fbf68af
                 executable="mvn-debian"
                 resolveexecutable="true"
                 failonerror="true">
@@ -284,8 +275,9 @@
         <ant target="clean-native"/>
     </target>
 
-    <!-- Used to build sources for debuilding deb package. Invoked from rules.
-    -->
+    <!-- used to build sources for debuilding deb package
+    invoked from rules
+     -->
     <target name="deb-src-rebuild">
             <!--depends="make"-->
 
@@ -295,11 +287,7 @@
                  link="lib/src/ice4j/lib/weupnp-0.1.2-SNAPSHOT.jar"/>
 
         <!-- sdes -->
-<<<<<<< HEAD
-        <exec   dir="lib/src/${sdes4j}"
-=======
         <exec   dir="lib/src/sdes4j"
->>>>>>> 3fbf68af
                 executable="mvn-debian"
                 resolveexecutable="true"
                 failonerror="true">
@@ -309,11 +297,7 @@
             <arg value="package" />
         </exec>
         <copy tofile="lib/sdes4j.jar"
-<<<<<<< HEAD
-              file="lib/src/${sdes4j}/target/sdes4j-1.1.3.jar"/>
-=======
               file="lib/src/sdes4j/target/sdes4j-1.1.3.jar"/>
->>>>>>> 3fbf68af
 
         <symlink resource="/usr/share/java/org.apache.felix.framework.jar"
                  overwrite="true"
