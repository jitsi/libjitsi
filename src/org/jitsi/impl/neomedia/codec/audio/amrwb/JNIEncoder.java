--- conflicted
+++ resolved
@@ -205,15 +205,8 @@
         }
 
         buf.setData(dst);
-<<<<<<< HEAD
-        buf.setDuration(
-                20L /* milliseconds */
-                    * 1000000L /* nanoseconds in a millisecond */);
+        buf.setDuration(durationNanos);
         buf.setLength(OCTETS[ft]);
-=======
-        buf.setDuration(durationNanos);
-        buf.setLength(dstLen);
->>>>>>> 40764220
         buf.setOffset(0);
 
         return BUFFER_PROCESSED_OK;
